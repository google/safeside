/*
 * Copyright 2019 Google LLC
 *
 * Licensed under both the 3-Clause BSD License and the GPLv2, found in the
 * LICENSE and LICENSE.GPL-2.0 files, respectively, in the root directory.
 *
 * SPDX-License-Identifier: BSD-3-Clause OR GPL-2.0
 */

#ifndef DEMOS_UTILS_H_
#define DEMOS_UTILS_H_

#include "compiler_specifics.h"

// Forced memory load. Loads the memory into cache. Used during both real and
// speculative execution to create a microarchitectural side effect in the
// cache. Also used for latency measurement in the FLUSH+RELOAD technique.
// Should be inlined to minimize the speculation window.
inline SAFESIDE_ALWAYS_INLINE
void ForceRead(const void *p) {
  (void)*reinterpret_cast<const volatile char *>(p);
}

<<<<<<< HEAD
// Flush a memory interval from cache. Used to induce speculative execution on
// flushed values until they are fetched back to the cache.
void FlushFromCache(const char *start, const char *end);
#if SAFESIDE_LINUX
void PinToTheFirstCore();
#endif
#endif  // DEMOS_UTILS_H
=======
// Flush [begin, end) from cache. No alignment is assumed.
void FlushFromDataCache(const void *begin, const void *end);

#endif  // DEMOS_UTILS_H_
>>>>>>> d951529a
<|MERGE_RESOLUTION|>--- conflicted
+++ resolved
@@ -21,17 +21,10 @@
   (void)*reinterpret_cast<const volatile char *>(p);
 }
 
-<<<<<<< HEAD
 // Flush a memory interval from cache. Used to induce speculative execution on
 // flushed values until they are fetched back to the cache.
-void FlushFromCache(const char *start, const char *end);
+void FlushFromCache(const void *start, const void *end);
 #if SAFESIDE_LINUX
 void PinToTheFirstCore();
 #endif
-#endif  // DEMOS_UTILS_H
-=======
-// Flush [begin, end) from cache. No alignment is assumed.
-void FlushFromDataCache(const void *begin, const void *end);
-
-#endif  // DEMOS_UTILS_H_
->>>>>>> d951529a
+#endif  // DEMOS_UTILS_H