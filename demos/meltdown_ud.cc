--- conflicted
+++ resolved
@@ -14,7 +14,6 @@
  * limitations under the License.
  */
 
-<<<<<<< HEAD
 #ifndef __linux__
 #  error Unsupported OS. Linux required.
 #endif
@@ -23,9 +22,6 @@
 #  error Unsupported architecture. ARM64 required.
 #endif
 
-#include <algorithm>
-=======
->>>>>>> 35936c0a
 #include <array>
 #include <cstring>
 #include <fstream>
