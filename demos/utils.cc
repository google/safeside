/*
 * Copyright 2019 Google LLC
 *
 * Licensed under both the 3-Clause BSD License and the GPLv2, found in the
 * LICENSE and LICENSE.GPL-2.0 files, respectively, in the root directory.
 *
 * SPDX-License-Identifier: BSD-3-Clause OR GPL-2.0
 */
#include "compiler_specifics.h"

#include "utils.h"

#include <cstddef>
#include <iostream>
#if SAFESIDE_LINUX
#include <sched.h>
#include <sys/types.h>
#include <unistd.h>
#endif

#include "hardware_constants.h"
#include "instr.h"

namespace {

// Returns the address of the first byte of the cache line *after* the one on
// which `addr` falls.
const void* StartOfNextCacheLine(const void* addr) {
  auto addr_n = reinterpret_cast<uintptr_t>(addr);

  // Create an address on the next cache line, then mask it to round it down to
  // cache line alignment.
  auto next_n = (addr_n + kCacheLineBytes) & ~(kCacheLineBytes - 1);
  return reinterpret_cast<const void*>(next_n);
}

}  // namespace

void FlushFromDataCache(const void *begin, const void *end) {
  for (; begin < end; begin = StartOfNextCacheLine(begin)) {
    FlushDataCacheLineNoBarrier(begin);
  }
<<<<<<< HEAD
  // Flush explicitly the last byte.
  CLFlush(end - 1);
}

void PinToTheFirstCore() {
  cpu_set_t set;
  CPU_ZERO(&set);
  CPU_SET(0, &set);
  int res = sched_setaffinity(getpid(), sizeof(set), &set);
  if (res != 0) {
    std::cout << "CPU affinity setup failed." << std::endl;
    exit(EXIT_FAILURE);
  }
=======
  MemoryAndSpeculationBarrier();
>>>>>>> d951529a
}<|MERGE_RESOLUTION|>--- conflicted
+++ resolved
@@ -40,9 +40,7 @@
   for (; begin < end; begin = StartOfNextCacheLine(begin)) {
     FlushDataCacheLineNoBarrier(begin);
   }
-<<<<<<< HEAD
-  // Flush explicitly the last byte.
-  CLFlush(end - 1);
+  MemoryAndSpeculationBarrier();
 }
 
 void PinToTheFirstCore() {
@@ -54,7 +52,4 @@
     std::cout << "CPU affinity setup failed." << std::endl;
     exit(EXIT_FAILURE);
   }
-=======
-  MemoryAndSpeculationBarrier();
->>>>>>> d951529a
 }