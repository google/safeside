/*
 * Copyright 2019 Google LLC
 *
 * Licensed under the Apache License, Version 2.0 (the "License");
 * you may not use this file except in compliance with the License.
 * You may obtain a copy of the License at
 *
 *   https://www.apache.org/licenses/LICENSE-2.0
 *
 * Unless required by applicable law or agreed to in writing, software
 * distributed under the License is distributed on an "AS IS" BASIS,
 * WITHOUT WARRANTIES OR CONDITIONS OF ANY KIND, either express or implied.
 * See the License for the specific language governing permissions and
 * limitations under the License.
 */

#include "cache_sidechannel.h"

#include <algorithm>
#include <list>
#include <tuple>
#include <vector>

#include "instr.h"

// Returns the indices of the biggest and second-biggest values in the range.
template <typename RangeT>
static std::pair<size_t, size_t> top_two_indices(const RangeT &range) {
  std::pair<size_t, size_t> result = {0, 0};  // first biggest, second biggest
  for (size_t i = 0; i < range.size(); ++i) {
    if (range[i] > range[result.first]) {
      result.second = result.first;
      result.first = i;
    } else if (range[i] > range[result.second]) {
      result.second = i;
    }
  }
  return result;
}

const std::array<BigByte, 256> &CacheSideChannel::GetOracle() const {
  return padded_oracle_array_->oracles_;
}

void CacheSideChannel::FlushOracle() const {
  // Flush out entries from the timing array. Now, if they are loaded during
  // speculative execution, that will warm the cache for that entry, which
  // can be detected later via timing analysis.
  for (BigByte &b : padded_oracle_array_->oracles_) {
    CLFlush(&b);
  }
}

std::pair<bool, char> CacheSideChannel::RecomputeScores(
    char safe_offset_char) {
  std::array<uint64_t, 256> latencies = {};
  size_t best_val = 0, runner_up_val = 0;

  // Here's the timing side channel: find which char was loaded by measuring
  // latency. Indexing into isolated_oracle causes the relevant region of
  // memory to be loaded into cache, which makes it faster to load again than
  // it is to load entries that had not been accessed.
  // Only two offsets will have been accessed: safe_offset_char (which we
  // ignore), and i.
  // Note: if the character at safe_offset_char is the same as the character we
  // want to know at i, the data from this run will be useless, but later runs
  // will use a different safe_offset_char.
  for (size_t i = 0; i < 256; ++i) {
    // Some CPUs (e.g. AMD Ryzen 5 PRO 2400G) prefetch cache lines, rendering
    // them all equally fast. Therefore it is necessary to confuse them by
    // accessing the offsets in a pseudo-random order.
    size_t mixed_i = ((i * 167) + 13) & 0xFF;
    const void *timing_entry = &GetOracle()[mixed_i];
    latencies[mixed_i] = ReadLatency(timing_entry);
  }

  std::list<uint64_t> sorted_latencies_list(latencies.begin(), latencies.end());
  // We have to used the std::list::sort implementation, because invocations of
  // std::sort, std::stable_sort, std::nth_element and std::partial_sort when
  // compiled with optimizations intervene with the neural network based AMD
  // memory disambiguation dynamic predictor and the Spectre v4 example fails
  // on AMD Ryzen 5 PRO 2400G.
  sorted_latencies_list.sort();
  std::vector<uint64_t> sorted_latencies(sorted_latencies_list.begin(),
                                         sorted_latencies_list.end());
  uint64_t median_latency = sorted_latencies[128];

  // The difference between a cache-hit and cache-miss times is significantly
  // different across platforms. Therefore we must first compute its estimate
  // using the safe_offset_char which should be a cache-hit.
  uint64_t hitmiss_diff = median_latency - latencies[
      static_cast<size_t>(safe_offset_char)];
  int hitcount = 0;
  for (size_t i = 0; i < 256; ++i) {
    if (latencies[i] < median_latency - hitmiss_diff / 2 &&
        i != safe_offset_char) {
      ++hitcount;
    }
  }

  // If there is not exactly one hit, we consider that sample invalid and
  // skip it.
  if (hitcount == 1) {
    for (size_t i = 0; i < 256; ++i) {
      if (latencies[i] < median_latency - hitmiss_diff / 2 &&
          i != safe_offset_char) {
        ++scores_[i];
      }
    }
  }

  std::tie(best_val, runner_up_val) = top_two_indices(scores_);
  return std::make_pair((scores_[best_val] > 2 * scores_[runner_up_val] + 40),
                        best_val);
}

std::pair<bool, char> CacheSideChannel::AddHitAndRecomputeScores() {
  static size_t additional_offset_counter = 0;
<<<<<<< HEAD
  // Resulting char is between ASCII code 0 and 127.
  size_t mixed_i = ((additional_offset_counter * 167) + 13) & 0x7F;
=======
  size_t mixed_i = ((additional_offset_counter * 167) + 13) & 0xFF;
>>>>>>> 189c2876
  ForceRead(&GetOracle()[mixed_i]);
  additional_offset_counter = (additional_offset_counter + 1) % 256;
  return RecomputeScores(static_cast<char>(mixed_i));
}<|MERGE_RESOLUTION|>--- conflicted
+++ resolved
@@ -116,12 +116,8 @@
 
 std::pair<bool, char> CacheSideChannel::AddHitAndRecomputeScores() {
   static size_t additional_offset_counter = 0;
-<<<<<<< HEAD
   // Resulting char is between ASCII code 0 and 127.
   size_t mixed_i = ((additional_offset_counter * 167) + 13) & 0x7F;
-=======
-  size_t mixed_i = ((additional_offset_counter * 167) + 13) & 0xFF;
->>>>>>> 189c2876
   ForceRead(&GetOracle()[mixed_i]);
   additional_offset_counter = (additional_offset_counter + 1) % 256;
   return RecomputeScores(static_cast<char>(mixed_i));
