--- conflicted
+++ resolved
@@ -101,23 +101,13 @@
 add_demo(spectre_v4)
 
 # Ret2Spec -- rewriting the RSB using recursion in the same address space
-<<<<<<< HEAD
-add_executable(ret2spec_sa ret2spec_sa.cc ret2spec_common.cc)
-target_link_libraries(ret2spec_sa safeside)
-
-if(${CMAKE_SYSTEM_NAME} MATCHES "^(Linux)$")
-  # Spectre V1 BTB CA - mistraining BTB from another address space
-  add_executable(spectre_v1_btb_ca spectre_v1_btb_ca.cc)
-  target_link_libraries(spectre_v1_btb_ca safeside)
-
-  # Ret2spec CA -- rewriting the RSB using recursion from another address space
-  add_executable(ret2spec_ca ret2spec_ca.cc ret2spec_common.cc)
-  target_link_libraries(ret2spec_ca safeside)
-=======
 add_demo(ret2spec_sa)
 
 # Spectre V1 BTB CA - mistraining BTB from another address space
 add_demo(spectre_v1_btb_ca SYSTEMS Linux)
+
+# Ret2spec CA -- rewriting the RSB using recursion from another address space
+add_demo(ret2spec_ca SYSTEMS Linux)
 
 # Ret2Spec -- speculative execution using return stack buffers creating a
 # call-ret disparity by inline assembly
@@ -126,7 +116,6 @@
 if (TARGET ret2spec_callret_disparity)
   target_compile_options(ret2spec_callret_disparity
                          PRIVATE -fomit-frame-pointer)
->>>>>>> 11d42aa9
 endif()
 
 # Spectre V3 / Meltdown
@@ -147,33 +136,6 @@
 # Meltdown BR - speculation over the ia32 bounds check instruction
 add_demo(meltdown_br SYSTEMS Linux Darwin PROCESSORS i686)
 
-<<<<<<< HEAD
-if((${CMAKE_SYSTEM_NAME} MATCHES "^(Linux)|(Darwin)$") AND
-   (${CMAKE_SYSTEM_PROCESSOR} MATCHES "^(i.86)$"))
-   # Meltdown BR - speculation over the ia32 bounds check instruction
-  add_executable(meltdown_br meltdown_br.cc)
-  target_link_libraries(meltdown_br safeside)
-
-  # Meltdown OF -- speculative fetching from an overflowing address after an
-  # INTO check
-  add_executable(meltdown_of meltdown_of.cc)
-  target_link_libraries(meltdown_of safeside)
-endif()
-
-if((${CMAKE_SYSTEM_NAME} MATCHES "^(Linux)$") AND
-   (${CMAKE_SYSTEM_PROCESSOR} MATCHES "^(i.86)$"))
-  # Meltdown SS -- speculative reading from non present segments and outside of
-  # segment limits
-  add_executable(meltdown_ss meltdown_ss.cc)
-  target_link_libraries(meltdown_ss safeside)
-endif()
-
-if((${CMAKE_SYSTEM_NAME} MATCHES "^(Linux)$") AND
-   (${CMAKE_SYSTEM_PROCESSOR} MATCHES "^(i.86)|(x86_64)$"))
-  # Speculation over hardware breakpoint trap (read watcher)
-  add_executable(speculation_over_read_hw_breakpoint speculation_over_read_hw_breakpoint.cc)
-  target_link_libraries(speculation_over_read_hw_breakpoint safeside)
-=======
 # Meltdown SS -- speculative reading from non present segments and outside of
 # segment limits
 add_demo(meltdown_ss SYSTEMS Linux PROCESSORS i686)
@@ -186,7 +148,6 @@
 add_demo(speculation_over_read_hw_breakpoint
          SYSTEMS Linux
          PROCESSORS i686 x86_64)
->>>>>>> 11d42aa9
 
 # Speculation over hardware breakpoint fault (execution watcher)
 add_demo(speculation_over_exec_hw_breakpoint
