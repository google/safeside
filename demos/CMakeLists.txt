# Use C++11 without extensions
set(CMAKE_CXX_STANDARD 11)
set(CMAKE_CXX_EXTENSIONS off)

# Enable at least some optimization in all builds. The Ret2Spec demo, in
# particular, will segfault if built without optimizations.
# TODO(https://git.io/JecmX): Fix the crash in Ret2Spec
add_compile_options(-O2)

# Disable run-time code checking on MSVC. It's enabled by default in CMake's
# debug build settings, but it's incompatible with optimizations.
string(REPLACE "/RTC1" "" CMAKE_CXX_FLAGS_DEBUG ${CMAKE_CXX_FLAGS_DEBUG})

# When targeting x86, we need to opt in to SSE2 instructions like
# clflush, mfence, lfence.
if((${CMAKE_SYSTEM_PROCESSOR} MATCHES "^(i.86)$") AND
   (${CMAKE_C_COMPILER_ID} MATCHES "^(Clang)|(GNU)$"))
  add_compile_options(-msse2)
endif()

# Support library
add_library(safeside cache_sidechannel.cc instr.cc)

# Spectre V1 -- bounds check bypass
add_executable(spectre_v1 spectre_v1.cc)
target_link_libraries(spectre_v1 safeside)

# Spectre V1 indirect jumps -- mistrating BTB instead of PHT.
add_executable(spectre_v1_indirect_jumps spectre_v1_indirect_jumps.cc)
target_link_libraries(spectre_v1_indirect_jumps safeside)

# Spectre V4 -- speculative store bypass
add_executable(spectre_v4 spectre_v4.cc)
target_link_libraries(spectre_v4 safeside)

# Cyclic Ret2Spec -- rewriting the RSB
add_executable(ret2spec_cyclic ret2spec_cyclic.cc)
target_link_libraries(ret2spec_cyclic safeside)

if((${CMAKE_SYSTEM_NAME} MATCHES "^(Linux)|(Darwin)$") AND
   (${CMAKE_SYSTEM_PROCESSOR} MATCHES "^(i.86)|(x86_64)|(aarch64)$"))
  # Ret2Spec -- speculative execution using return stack buffers
  add_executable(ret2spec ret2spec.cc)
  target_compile_options(ret2spec PRIVATE -fomit-frame-pointer)
  target_link_libraries(ret2spec safeside)
endif()

if((${CMAKE_SYSTEM_NAME} MATCHES "^(Linux)$") AND
   (${CMAKE_SYSTEM_PROCESSOR} MATCHES "^(i.86)|(x86_64)|(ppc64le)$"))
  # Spectre V3 / Meltdown
  add_executable(meltdown meltdown.cc)
  target_link_libraries(meltdown safeside)
endif()

if((${CMAKE_SYSTEM_NAME} MATCHES "^(Linux)$") AND
   (${CMAKE_SYSTEM_PROCESSOR} MATCHES "^(aarch64)$"))
<<<<<<< HEAD
  # Speculation over ERET, HVC and SMC instructions.
  add_executable(eret_hvc_smc_wrapper eret_hvc_smc_wrapper.cc)
  target_link_libraries(eret_hvc_smc_wrapper safeside)

=======
>>>>>>> 99379169
  # Meltdown UD -- speculation over an undefined instruction
  add_executable(meltdown_ud meltdown_ud.cc)
  target_link_libraries(meltdown_ud safeside)
endif()

if((${CMAKE_SYSTEM_NAME} MATCHES "^(Linux)$") AND
   (${CMAKE_SYSTEM_PROCESSOR} MATCHES "^(i.86)|(x86_64)$"))
  # L1 terminal fault -- Foreshadow OS -- Meltdown P
  add_executable(l1tf l1tf.cc)
  target_link_libraries(l1tf safeside)
endif()<|MERGE_RESOLUTION|>--- conflicted
+++ resolved
@@ -54,13 +54,10 @@
 
 if((${CMAKE_SYSTEM_NAME} MATCHES "^(Linux)$") AND
    (${CMAKE_SYSTEM_PROCESSOR} MATCHES "^(aarch64)$"))
-<<<<<<< HEAD
   # Speculation over ERET, HVC and SMC instructions.
   add_executable(eret_hvc_smc_wrapper eret_hvc_smc_wrapper.cc)
   target_link_libraries(eret_hvc_smc_wrapper safeside)
 
-=======
->>>>>>> 99379169
   # Meltdown UD -- speculation over an undefined instruction
   add_executable(meltdown_ud meltdown_ud.cc)
   target_link_libraries(meltdown_ud safeside)
