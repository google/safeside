# Use C++11 without extensions
set(CMAKE_CXX_STANDARD 11)
set(CMAKE_CXX_EXTENSIONS off)

# Enable at least some optimization in all builds. The Ret2Spec demo, in
# particular, will segfault if built without optimizations.
# TODO(https://git.io/JecmX): Fix the crash in Ret2Spec
add_compile_options(-O2)

# Disable run-time code checking on MSVC. It's enabled by default in CMake's
# debug build settings, but it's incompatible with optimizations.
string(REPLACE "/RTC1" "" CMAKE_CXX_FLAGS_DEBUG ${CMAKE_CXX_FLAGS_DEBUG})

# When targeting x86, we need to opt in to SSE2 instructions like
# clflush, mfence, lfence.
if((${CMAKE_SYSTEM_PROCESSOR} MATCHES "^(i.86)$") AND
   (${CMAKE_C_COMPILER_ID} MATCHES "^(Clang)|(GNU)$"))
  add_compile_options(-msse2)
endif()

# Support library
add_library(safeside cache_sidechannel.cc instr.cc)

# Spectre V1 -- bounds check bypass
add_executable(spectre_v1 spectre_v1.cc)
target_link_libraries(spectre_v1 safeside)

# Spectre V1 indirect jumps -- mistrating BTB instead of PHT.
add_executable(spectre_v1_indirect_jumps spectre_v1_indirect_jumps.cc)
target_link_libraries(spectre_v1_indirect_jumps safeside)

# Spectre V4 -- speculative store bypass
add_executable(spectre_v4 spectre_v4.cc)
target_link_libraries(spectre_v4 safeside)

# Cyclic Ret2Spec -- rewriting the RSB
add_executable(ret2spec_cyclic ret2spec_cyclic.cc)
target_link_libraries(ret2spec_cyclic safeside)

if((${CMAKE_SYSTEM_NAME} MATCHES "^(Linux)|(Darwin)$") AND
   (${CMAKE_SYSTEM_PROCESSOR} MATCHES "^(i.86)|(x86_64)|(aarch64)$"))
  # Ret2Spec -- speculative execution using return stack buffers
  add_executable(ret2spec ret2spec.cc)
  target_compile_options(ret2spec PRIVATE -fomit-frame-pointer)
  target_link_libraries(ret2spec safeside)
endif()

if((${CMAKE_SYSTEM_NAME} MATCHES "^(Linux)$") AND
   (${CMAKE_SYSTEM_PROCESSOR} MATCHES "^(i.86)|(x86_64)|(ppc64le)$"))
  # Spectre V3 / Meltdown
  add_executable(meltdown meltdown.cc)
  target_link_libraries(meltdown safeside)
endif()

if((${CMAKE_SYSTEM_NAME} MATCHES "^(Linux)$") AND
   (${CMAKE_SYSTEM_PROCESSOR} MATCHES "^(aarch64)$"))
  # Speculation over syscall
  add_executable(speculation_over_syscall speculation_over_syscall.cc)
  target_link_libraries(speculation_over_syscall safeside)

  # Meltdown UD -- speculation over an undefined instruction
  add_executable(meltdown_ud meltdown_ud.cc)
  target_link_libraries(meltdown_ud safeside)
endif()

if((${CMAKE_SYSTEM_NAME} MATCHES "^(Linux)$") AND
<<<<<<< HEAD
   (${CMAKE_SYSTEM_PROCESSOR} MATCHES "^(i.86)$"))
  # Meltdown SS -- speculative reading from non present segments and outside of
  # segment limits
  add_executable(meltdown_ss meltdown_ss.cc)
  target_link_libraries(meltdown_ss safeside)
=======
   (${CMAKE_SYSTEM_PROCESSOR} MATCHES "^(i.86)|(x86_64)$"))
  # L1 terminal fault -- Foreshadow OS -- Meltdown P
  add_executable(l1tf l1tf.cc)
  target_link_libraries(l1tf safeside)
>>>>>>> 1e6ce2d5
endif()<|MERGE_RESOLUTION|>--- conflicted
+++ resolved
@@ -64,16 +64,16 @@
 endif()
 
 if((${CMAKE_SYSTEM_NAME} MATCHES "^(Linux)$") AND
-<<<<<<< HEAD
    (${CMAKE_SYSTEM_PROCESSOR} MATCHES "^(i.86)$"))
   # Meltdown SS -- speculative reading from non present segments and outside of
   # segment limits
   add_executable(meltdown_ss meltdown_ss.cc)
   target_link_libraries(meltdown_ss safeside)
-=======
+endif()
+
+if((${CMAKE_SYSTEM_NAME} MATCHES "^(Linux)$") AND
    (${CMAKE_SYSTEM_PROCESSOR} MATCHES "^(i.86)|(x86_64)$"))
   # L1 terminal fault -- Foreshadow OS -- Meltdown P
   add_executable(l1tf l1tf.cc)
   target_link_libraries(l1tf safeside)
->>>>>>> 1e6ce2d5
 endif()