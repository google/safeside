# Use C++11 without extensions
set(CMAKE_CXX_STANDARD 11)
set(CMAKE_CXX_EXTENSIONS off)

# Enable at least some optimization in all builds. The Ret2Spec demo, in
# particular, will segfault if built without optimizations.
# TODO(https://git.io/JecmX): Fix the crash in Ret2Spec
add_compile_options(-O2)

# Disable run-time code checking on MSVC. It's enabled by default in CMake's
# debug build settings, but it's incompatible with optimizations.
string(REPLACE "/RTC1" "" CMAKE_CXX_FLAGS_DEBUG ${CMAKE_CXX_FLAGS_DEBUG})

# When targeting x86, we need to opt in to SSE2 instructions like
# clflush, mfence, lfence.
if((${CMAKE_SYSTEM_PROCESSOR} MATCHES "^(i.86)$") AND
   (${CMAKE_C_COMPILER_ID} MATCHES "^(Clang)|(GNU)$"))
  add_compile_options(-msse2)
endif()

# Support library
add_library(safeside cache_sidechannel.cc instr.cc)

# Spectre V1 -- bounds check bypass
add_executable(spectre_v1 spectre_v1.cc)
target_link_libraries(spectre_v1 safeside)

# Spectre V1 indirect jumps -- mistrating BTB instead of PHT.
add_executable(spectre_v1_indirect_jumps spectre_v1_indirect_jumps.cc)
target_link_libraries(spectre_v1_indirect_jumps safeside)

# Spectre V4 -- speculative store bypass
add_executable(spectre_v4 spectre_v4.cc)
target_link_libraries(spectre_v4 safeside)

# Cyclic Ret2Spec -- rewriting the RSB
add_executable(ret2spec_cyclic ret2spec_cyclic.cc)
target_link_libraries(ret2spec_cyclic safeside)

if((${CMAKE_SYSTEM_NAME} MATCHES "^(Linux)|(Darwin)$") AND
   (${CMAKE_SYSTEM_PROCESSOR} MATCHES "^(i.86)|(x86_64)|(aarch64)$"))
  # Ret2Spec -- speculative execution using return stack buffers
  add_executable(ret2spec ret2spec.cc)
  target_compile_options(ret2spec PRIVATE -fomit-frame-pointer)
  target_link_libraries(ret2spec safeside)
endif()

if((${CMAKE_SYSTEM_NAME} MATCHES "^(Linux)$") AND
   (${CMAKE_SYSTEM_PROCESSOR} MATCHES "^(i.86)|(x86_64)|(ppc64le)$"))
  # Spectre V3 / Meltdown
  add_executable(meltdown meltdown.cc)
  target_link_libraries(meltdown safeside)

  # L1 terminal fault -- Foreshadow OS -- Meltdown P
  add_executable(l1tf l1tf.cc)
  target_link_libraries(l1tf safeside)
endif()

if((${CMAKE_SYSTEM_NAME} MATCHES "^(Linux)$") AND
   (${CMAKE_SYSTEM_PROCESSOR} MATCHES "^(aarch64)$"))
  # Speculation over ERET, HVC and SMC instructions
  add_executable(eret_hvc_smc_wrapper eret_hvc_smc_wrapper.cc)
  target_link_libraries(eret_hvc_smc_wrapper safeside)

  # Speculation over syscall
  add_executable(speculation_over_syscall speculation_over_syscall.cc)
  target_link_libraries(speculation_over_syscall safeside)

  # Meltdown UD -- speculation over an undefined instruction
  add_executable(meltdown_ud meltdown_ud.cc)
  target_link_libraries(meltdown_ud safeside)
endif()

<<<<<<< HEAD
if((${CMAKE_SYSTEM_NAME} MATCHES "^(Linux)|(Darwin)$") AND
   (${CMAKE_SYSTEM_PROCESSOR} MATCHES "^(i.86)$"))
   # Meltdown BR - speculation over the ia32 bounds check instruction
  add_executable(meltdown_br meltdown_br.cc)
  target_link_libraries(meltdown_br safeside)
=======
if((${CMAKE_SYSTEM_NAME} MATCHES "^(Linux)$") AND
   (${CMAKE_SYSTEM_PROCESSOR} MATCHES "^(i.86)$"))
  # Meltdown SS -- speculative reading from non present segments and outside of
  # segment limits
  add_executable(meltdown_ss meltdown_ss.cc)
  target_link_libraries(meltdown_ss safeside)
>>>>>>> e144c50e
endif()<|MERGE_RESOLUTION|>--- conflicted
+++ resolved
@@ -71,18 +71,17 @@
   target_link_libraries(meltdown_ud safeside)
 endif()
 
-<<<<<<< HEAD
 if((${CMAKE_SYSTEM_NAME} MATCHES "^(Linux)|(Darwin)$") AND
    (${CMAKE_SYSTEM_PROCESSOR} MATCHES "^(i.86)$"))
    # Meltdown BR - speculation over the ia32 bounds check instruction
   add_executable(meltdown_br meltdown_br.cc)
   target_link_libraries(meltdown_br safeside)
-=======
+endif()
+
 if((${CMAKE_SYSTEM_NAME} MATCHES "^(Linux)$") AND
    (${CMAKE_SYSTEM_PROCESSOR} MATCHES "^(i.86)$"))
   # Meltdown SS -- speculative reading from non present segments and outside of
   # segment limits
   add_executable(meltdown_ss meltdown_ss.cc)
   target_link_libraries(meltdown_ss safeside)
->>>>>>> e144c50e
 endif()