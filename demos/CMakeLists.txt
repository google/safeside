--- conflicted
+++ resolved
@@ -77,7 +77,6 @@
   # segment limits
   add_executable(meltdown_ss meltdown_ss.cc)
   target_link_libraries(meltdown_ss safeside)
-<<<<<<< HEAD
 endif()
 
 if((${CMAKE_SYSTEM_NAME} MATCHES "^(Linux)$") AND
@@ -85,10 +84,4 @@
   # L1 terminal fault -- Foreshadow OS -- Meltdown P
   add_executable(l1tf l1tf.cc)
   target_link_libraries(l1tf safeside)
-
-  # Speculation over hardware breakpoint trap
-  add_executable(speculation_over_hw_breakpoint speculation_over_hw_breakpoint.cc)
-  target_link_libraries(speculation_over_hw_breakpoint safeside)
-=======
->>>>>>> e144c50e
 endif()