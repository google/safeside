/*
 * Copyright 2019 Google LLC
 *
 * Licensed under the Apache License, Version 2.0 (the "License");
 * you may not use this file except in compliance with the License.
 * You may obtain a copy of the License at
 *
 *   https://www.apache.org/licenses/LICENSE-2.0
 *
 * Unless required by applicable law or agreed to in writing, software
 * distributed under the License is distributed on an "AS IS" BASIS,
 * WITHOUT WARRANTIES OR CONDITIONS OF ANY KIND, either express or implied.
 * See the License for the specific language governing permissions and
 * limitations under the License.
 */

#include <cstdint>

// Page size.
#ifdef __powerpc__
constexpr uint32_t kPageSizeBytes = 65536;
#else
constexpr uint32_t kPageSizeBytes = 4096;
#endif

// Forced memory load.
void ForceRead(const void *p);

// Flushing cacheline containing given address.
void CLFlush(const void *memory);

// Measures the latency of memory read from a given address.
uint64_t ReadLatency(const void *memory);

#ifdef __GNUC__
// Unwinds the stack until the given pointer, flushes the stack pointer and
// returns.
void UnwindStackAndSlowlyReturnTo(const void *address);

#if defined(__i386__) || defined(__x86_64__) || defined(_M_X64) || \
    defined(_M_IX86) || defined(__powerpc__)
// Label defined in inline assembly. Used to define addresses for the
// instruction pointer or program counter registers - either as return
// addresses (ret2spec) or for skipping failures in signal handlers
// (meltdown).
extern char afterspeculation[];

#elif defined(__aarch64__)
// Push callee-saved registers and return address on stack and mark it with
// magic value.
__attribute__((always_inline))
inline void BackupCalleeSavedRegsAndReturnAddress() {
  asm volatile(
      // Store the callee-saved regs.
      "stp x19, x20, [sp, #-16]!\n"
      "stp x21, x22, [sp, #-16]!\n"
      "stp x23, x24, [sp, #-16]!\n"
      "stp x25, x26, [sp, #-16]!\n"
      "stp x27, x28, [sp, #-16]!\n"
      "str x29, [sp, #-16]!\n"
      // Mark the end of the backup with magic value 0xfedcba9801234567.
      "movz x10, 0x4567\n"
      "movk x10, 0x0123, lsl 16\n"
      "movk x10, 0xba98, lsl 32\n"
      "movk x10, 0xfedc, lsl 48\n"
      "str x10, [sp, #-16]!\n");
}

__attribute__((always_inline))
inline void RestoreCalleeSavedRegs() {
  asm volatile(
      "ldr x29, [sp], #16\n"
      "ldp x27, x28, [sp], #16\n"
      "ldp x25, x26, [sp], #16\n"
      "ldp x23, x24, [sp], #16\n"
      "ldp x21, x22, [sp], #16\n"
      "ldp x19, x20, [sp], #16\n");
}

// This way we avoid the global vs. local relocation of the afterspeculation
// label addressing.
__attribute__((always_inline))
inline void JumpToAfterSpeculation() {
  asm volatile("b afterspeculation");
}
#endif
<<<<<<< HEAD

#if defined(__i386__) || defined(__x86_64__)
__attribute__((always_inline))
inline void EnforceAlignmentAndSerialize() {
  asm volatile(
      "pushf\n"
#ifdef __i386__
      "orl $0x00040000, (%%esp)\n"
#else
      "orl $0x00040000, (%%rsp)\n"
#endif
      "popf\n"
      "cpuid\n":::"eax", "ebx", "ecx", "edx");
}

__attribute__((always_inline))
inline void UnenforceAlignment() {
  asm volatile(
      "pushf\n"
#ifdef __i386__
      "andl $~0x00040000, (%esp)\n"
#else
      "andl $~0x00040000, (%rsp)\n"
#endif
      "popf\n");
=======
#if defined(__i386__) || defined(__x86_64__) || defined(_M_X64) || \
    defined(_M_IX86)
__attribute__((always_inline))
inline void MemoryAndSpeculationBarrier() {
  asm volatile("cpuid"::"a"(0):"ebx", "ecx", "edx");
>>>>>>> 0a04b467
}
#endif
#endif<|MERGE_RESOLUTION|>--- conflicted
+++ resolved
@@ -84,9 +84,13 @@
   asm volatile("b afterspeculation");
 }
 #endif
-<<<<<<< HEAD
 
 #if defined(__i386__) || defined(__x86_64__)
+__attribute__((always_inline))
+inline void MemoryAndSpeculationBarrier() {
+  asm volatile("cpuid"::"a"(0):"ebx", "ecx", "edx");
+}
+
 __attribute__((always_inline))
 inline void EnforceAlignmentAndSerialize() {
   asm volatile(
@@ -110,13 +114,5 @@
       "andl $~0x00040000, (%rsp)\n"
 #endif
       "popf\n");
-=======
-#if defined(__i386__) || defined(__x86_64__) || defined(_M_X64) || \
-    defined(_M_IX86)
-__attribute__((always_inline))
-inline void MemoryAndSpeculationBarrier() {
-  asm volatile("cpuid"::"a"(0):"ebx", "ecx", "edx");
->>>>>>> 0a04b467
-}
 #endif
 #endif