/*
 * Copyright 2019 Google LLC
 *
 * Licensed under the Apache License, Version 2.0 (the "License");
 * you may not use this file except in compliance with the License.
 * You may obtain a copy of the License at
 *
 *   https://www.apache.org/licenses/LICENSE-2.0
 *
 * Unless required by applicable law or agreed to in writing, software
 * distributed under the License is distributed on an "AS IS" BASIS,
 * WITHOUT WARRANTIES OR CONDITIONS OF ANY KIND, either express or implied.
 * See the License for the specific language governing permissions and
 * limitations under the License.
 */

#include <cstdint>

<<<<<<< HEAD
#if defined(__i386__) || defined(__x86_64__) || defined(_M_X64) || \
    defined(_M_IX86)
#ifdef _MSC_VER
#include <intrin.h>
#elif defined(__GNUC__)
#include <cpuid.h>
#else
#  error Unsupported compiler.
#endif
#endif
=======
#include "compiler_specifics.h"
>>>>>>> 98d3b6ec

// Page size.
#if SAFESIDE_PPC
constexpr uint32_t kPageSizeBytes = 65536;
#else
constexpr uint32_t kPageSizeBytes = 4096;
#endif

// Forced memory load.
void ForceRead(const void *p);

// Flushing cacheline containing given address.
void CLFlush(const void *memory);

// Measures the latency of memory read from a given address.
uint64_t ReadLatency(const void *memory);

<<<<<<< HEAD
// Yields serializing instruction.
// Must be inlined in order to avoid to avoid misprediction that skips the
// call.
#ifdef _MSC_VER
__forceinline
#elif defined(__GNUC__)
__attribute__((always_inline))
#else
#  error Unsupported compiler.
#endif
inline void MemoryAndSpeculationBarrier() {
#if defined(__i386__) || defined(__x86_64__) || defined(_M_X64) || \
    defined(_M_IX86)
#  ifdef _MSC_VER
  int cpuinfo[4];
  __cpuid(cpuinfo, 0);
#  elif defined(__GNUC__)
  int a, b, c, d;
  __cpuid(0, a, b, c, d);
#  else
#    error Unsupported compiler.
#  endif
#elif defined(__aarch64__)
  asm volatile(
      "dsb sy\n"
      "isb\n");
#elif defined(__powerpc__)
  asm volatile("sync");
#else
#  error Unsupported CPU.
#endif
}

#ifdef __GNUC__
=======
#if SAFESIDE_GNUC
>>>>>>> 98d3b6ec
// Unwinds the stack until the given pointer, flushes the stack pointer and
// returns.
void UnwindStackAndSlowlyReturnTo(const void *address);

#if SAFESIDE_X64 || SAFESIDE_IA32 || SAFESIDE_PPC
// Label defined in inline assembly. Used to define addresses for the
// instruction pointer or program counter registers - either as return
// addresses (ret2spec) or for skipping failures in signal handlers
// (meltdown).
extern char afterspeculation[];

<<<<<<< HEAD
#elif defined(__aarch64__)
=======
// Yields serializing instruction.
// Must be inlined in order to avoid to avoid misprediction that skips the
// call.
SAFESIDE_ALWAYS_INLINE
inline void MemoryAndSpeculationBarrier() {
#if SAFESIDE_X64 || SAFESIDE_IA32
  asm volatile("cpuid"::"a"(0):"ebx", "ecx", "edx", "memory");
#elif SAFESIDE_PPC
  asm volatile("sync");
#else
#  error Unsupported CPU.
#endif
}

#elif SAFESIDE_ARM64
>>>>>>> 98d3b6ec
// Push callee-saved registers and return address on stack and mark it with
// magic value.
SAFESIDE_ALWAYS_INLINE
inline void BackupCalleeSavedRegsAndReturnAddress() {
  asm volatile(
      // Store the callee-saved regs.
      "stp x19, x20, [sp, #-16]!\n"
      "stp x21, x22, [sp, #-16]!\n"
      "stp x23, x24, [sp, #-16]!\n"
      "stp x25, x26, [sp, #-16]!\n"
      "stp x27, x28, [sp, #-16]!\n"
      "str x29, [sp, #-16]!\n"
      // Mark the end of the backup with magic value 0xfedcba9801234567.
      "movz x10, 0x4567\n"
      "movk x10, 0x0123, lsl 16\n"
      "movk x10, 0xba98, lsl 32\n"
      "movk x10, 0xfedc, lsl 48\n"
      "str x10, [sp, #-16]!\n");
}

SAFESIDE_ALWAYS_INLINE
inline void RestoreCalleeSavedRegs() {
  asm volatile(
      "ldr x29, [sp], #16\n"
      "ldp x27, x28, [sp], #16\n"
      "ldp x25, x26, [sp], #16\n"
      "ldp x23, x24, [sp], #16\n"
      "ldp x21, x22, [sp], #16\n"
      "ldp x19, x20, [sp], #16\n");
}

// This way we avoid the global vs. local relocation of the afterspeculation
// label addressing.
SAFESIDE_ALWAYS_INLINE
inline void JumpToAfterSpeculation() {
  asm volatile("b afterspeculation");
}
#endif

#if SAFESIDE_X64 || SAFESIDE_IA32
SAFESIDE_ALWAYS_INLINE
inline void EnforceAlignment() {
#if SAFESIDE_IA32
  asm volatile(
      "pushfl\n"
      "orl $0x00040000, (%esp)\n"
      "popfl\n");
#else
  asm volatile(
      "pushfq\n"
      "orq $0x0000000000040000, (%rsp)\n"
      "popfq\n");
#endif
}

SAFESIDE_ALWAYS_INLINE
inline void UnenforceAlignment() {
#if SAFESIDE_IA32
  asm volatile(
      "pushfl\n"
      "andl $~0x00040000, (%esp)\n"
      "popfl\n");
#else
  asm volatile(
      "pushfq\n"
      "andq $~0x0000000000040000, (%rsp)\n"
      "popfq\n");
#endif
}
#endif

#if SAFESIDE_IA32
// Returns the original value of FS and sets the new value.
int ExchangeFS(int input);
// Returns the original value of ES and sets the new value.
int ExchangeES(int input);

// Reads an offset from the FS segment.
// Must be inlined because the fault occurs inside and the stack pointer would
// be shifted.
SAFESIDE_ALWAYS_INLINE
inline unsigned int ReadUsingFS(unsigned int offset) {
  unsigned int result;

  asm volatile(
      "movzbl %%fs:(, %1, 1), %0\n"
      :"=r"(result):"r"(offset):"memory");

  return result;
}

// Reads an offset from the ES segment.
// Must be inlined because the fault occurs inside and the stack pointer would
// be shifted.
SAFESIDE_ALWAYS_INLINE
inline unsigned int ReadUsingES(unsigned int offset) {
  unsigned int result;

  asm volatile(
      "movzbl %%es:(, %1, 1), %0\n"
      :"=r"(result):"r"(offset):"memory");

  return result;
}
#endif
#endif<|MERGE_RESOLUTION|>--- conflicted
+++ resolved
@@ -16,20 +16,17 @@
 
 #include <cstdint>
 
-<<<<<<< HEAD
-#if defined(__i386__) || defined(__x86_64__) || defined(_M_X64) || \
-    defined(_M_IX86)
-#ifdef _MSC_VER
-#include <intrin.h>
-#elif defined(__GNUC__)
-#include <cpuid.h>
-#else
-#  error Unsupported compiler.
+#include "compiler_specifics.h"
+
+#if SAFESIDE_X64 || SAFESIDE_IA32
+#  if SAFESIDE_MSVC
+#  include <intrin.h>
+#  elif SAFESIDE_GNUC
+#  include <cpuid.h>
+#  else
+#    error Unsupported compiler.
+#  endif
 #endif
-#endif
-=======
-#include "compiler_specifics.h"
->>>>>>> 98d3b6ec
 
 // Page size.
 #if SAFESIDE_PPC
@@ -47,44 +44,33 @@
 // Measures the latency of memory read from a given address.
 uint64_t ReadLatency(const void *memory);
 
-<<<<<<< HEAD
 // Yields serializing instruction.
 // Must be inlined in order to avoid to avoid misprediction that skips the
 // call.
-#ifdef _MSC_VER
-__forceinline
-#elif defined(__GNUC__)
-__attribute__((always_inline))
-#else
-#  error Unsupported compiler.
-#endif
+SAFESIDE_ALWAYS_INLINE
 inline void MemoryAndSpeculationBarrier() {
-#if defined(__i386__) || defined(__x86_64__) || defined(_M_X64) || \
-    defined(_M_IX86)
-#  ifdef _MSC_VER
-  int cpuinfo[4];
+#if SAFESIDE_X64 || SAFESIDE_IA32
+#  if SAFESIDE_MSVC
+  int cpuinfo [4];
   __cpuid(cpuinfo, 0);
-#  elif defined(__GNUC__)
+#  elif SAFESIDE_GNUC
   int a, b, c, d;
   __cpuid(0, a, b, c, d);
 #  else
 #    error Unsupported compiler.
 #  endif
-#elif defined(__aarch64__)
+#elif SAFESIDE_ARM64
   asm volatile(
       "dsb sy\n"
       "isb\n");
-#elif defined(__powerpc__)
+#elif SAFESIDE_PPC
   asm volatile("sync");
 #else
 #  error Unsupported CPU.
 #endif
 }
 
-#ifdef __GNUC__
-=======
 #if SAFESIDE_GNUC
->>>>>>> 98d3b6ec
 // Unwinds the stack until the given pointer, flushes the stack pointer and
 // returns.
 void UnwindStackAndSlowlyReturnTo(const void *address);
@@ -96,25 +82,7 @@
 // (meltdown).
 extern char afterspeculation[];
 
-<<<<<<< HEAD
 #elif defined(__aarch64__)
-=======
-// Yields serializing instruction.
-// Must be inlined in order to avoid to avoid misprediction that skips the
-// call.
-SAFESIDE_ALWAYS_INLINE
-inline void MemoryAndSpeculationBarrier() {
-#if SAFESIDE_X64 || SAFESIDE_IA32
-  asm volatile("cpuid"::"a"(0):"ebx", "ecx", "edx", "memory");
-#elif SAFESIDE_PPC
-  asm volatile("sync");
-#else
-#  error Unsupported CPU.
-#endif
-}
-
-#elif SAFESIDE_ARM64
->>>>>>> 98d3b6ec
 // Push callee-saved registers and return address on stack and mark it with
 // magic value.
 SAFESIDE_ALWAYS_INLINE
