/*
 * Copyright 2019 Google LLC
 *
 * Licensed under the Apache License, Version 2.0 (the "License");
 * you may not use this file except in compliance with the License.
 * You may obtain a copy of the License at
 *
 *   https://www.apache.org/licenses/LICENSE-2.0
 *
 * Unless required by applicable law or agreed to in writing, software
 * distributed under the License is distributed on an "AS IS" BASIS,
 * WITHOUT WARRANTIES OR CONDITIONS OF ANY KIND, either express or implied.
 * See the License for the specific language governing permissions and
 * limitations under the License.
 */

#include <cstdint>

// Page size.
#ifdef __powerpc__
constexpr uint32_t kPageSizeBytes = 65536;
#else
constexpr uint32_t kPageSizeBytes = 4096;
#endif

// Forced memory load.
void ForceRead(const void *p);

// Flushing cacheline containing given address.
void CLFlush(const void *memory);

// Measures the latency of memory read from a given address.
uint64_t ReadLatency(const void *memory);

#ifdef __GNUC__
// Unwinds the stack until the given pointer, flushes the stack pointer and
// returns.
void UnwindStackAndSlowlyReturnTo(const void *address);

#if defined(__i386__) || defined(__x86_64__) || defined(_M_X64) || \
    defined(_M_IX86) || defined(__powerpc__)
// Label defined in inline assembly. Used to define addresses for the
// instruction pointer or program counter registers - either as return
// addresses (ret2spec) or for skipping failures in signal handlers
// (meltdown).
extern char afterspeculation[];

#elif defined(__aarch64__)
// Push callee-saved registers and return address on stack and mark it with
// magic value.
__attribute__((always_inline))
inline void BackupCalleeSavedRegsAndReturnAddress() {
  asm volatile(
      // Store the callee-saved regs.
      "stp x19, x20, [sp, #-16]!\n"
      "stp x21, x22, [sp, #-16]!\n"
      "stp x23, x24, [sp, #-16]!\n"
      "stp x25, x26, [sp, #-16]!\n"
      "stp x27, x28, [sp, #-16]!\n"
      "str x29, [sp, #-16]!\n"
      // Mark the end of the backup with magic value 0xfedcba9801234567.
      "movz x10, 0x4567\n"
      "movk x10, 0x0123, lsl 16\n"
      "movk x10, 0xba98, lsl 32\n"
      "movk x10, 0xfedc, lsl 48\n"
      "str x10, [sp, #-16]!\n");
}

__attribute__((always_inline))
inline void RestoreCalleeSavedRegs() {
  asm volatile(
      "ldr x29, [sp], #16\n"
      "ldp x27, x28, [sp], #16\n"
      "ldp x25, x26, [sp], #16\n"
      "ldp x23, x24, [sp], #16\n"
      "ldp x21, x22, [sp], #16\n"
      "ldp x19, x20, [sp], #16\n");
}

// This way we avoid the global vs. local relocation of the afterspeculation
// label addressing.
__attribute__((always_inline))
inline void JumpToAfterSpeculation() {
  asm volatile("b afterspeculation");
}
#endif
<<<<<<< HEAD

#ifdef __i386__
// Returns the original value of FS and sets the new value.
__attribute__((always_inline))
inline static void ExchangeFS(int *input) {
  int tmp = 0;
  asm volatile(
      "mov %%fs, %1\n"
      "mov (%0), %%fs\n"
      "mov %1, (%0)\n"::"r"(input), "r"(tmp));
}

// Returns the original value of ES and sets the new value.
__attribute__((always_inline))
inline static void ExchangeES(int *input) {
  int tmp = 0;
  asm volatile(
      "mov %%es, %1\n"
      "mov (%0), %%es\n"
      "mov %1, (%0)\n"::"r"(input), "r"(tmp));
}

// Reads an offset from the FS segment.
__attribute__((always_inline))
inline static char ReadUsingFS(unsigned int offset) {
  unsigned int result;

  asm volatile(
      "movzbl %%fs:(, %1, 1), %0\n"
      :"=r"(result):"r"(offset));

  return static_cast<char>(result);
}

// Reads an offset from the ES segment.
__attribute__((always_inline))
inline static char ReadUsingES(unsigned int offset) {
  unsigned int result;

  asm volatile(
      "movzbl %%es:(, %1, 1), %0\n"
      :"=r"(result):"r"(offset));

  return static_cast<char>(result);
}

// Yields a serializing instruction.
=======
#if defined(__i386__) || defined(__x86_64__) || defined(_M_X64) || \
    defined(_M_IX86)
>>>>>>> 1e6ce2d5
__attribute__((always_inline))
inline void MemoryAndSpeculationBarrier() {
  asm volatile("cpuid"::"a"(0):"ebx", "ecx", "edx");
}
#endif
#endif<|MERGE_RESOLUTION|>--- conflicted
+++ resolved
@@ -84,7 +84,15 @@
   asm volatile("b afterspeculation");
 }
 #endif
-<<<<<<< HEAD
+
+#if defined(__i386__) || defined(__x86_64__)
+// Yields serializing instruction.
+// Must be inlined in order to avoid mispredicted Spectre v2 jumps over it.
+__attribute__((always_inline))
+inline void MemoryAndSpeculationBarrier() {
+  asm volatile("cpuid"::"a"(0):"ebx", "ecx", "edx");
+}
+#endif
 
 #ifdef __i386__
 // Returns the original value of FS and sets the new value.
@@ -130,15 +138,4 @@
 
   return static_cast<char>(result);
 }
-
-// Yields a serializing instruction.
-=======
-#if defined(__i386__) || defined(__x86_64__) || defined(_M_X64) || \
-    defined(_M_IX86)
->>>>>>> 1e6ce2d5
-__attribute__((always_inline))
-inline void MemoryAndSpeculationBarrier() {
-  asm volatile("cpuid"::"a"(0):"ebx", "ecx", "edx");
-}
-#endif
 #endif